<<<<<<< HEAD
import { BrowserRouter as Router, Routes, Route, Link, useLocation, Navigate } from 'react-router-dom';
import { AuthProvider, useAuth } from './contexts/AuthContext';
import UploadModelPage from './pages/UploadModelPage';
import LoanFormPage from './pages/LoanFormPage';
import ResultsPage from './pages/ResultsPage';
import Auth from './components/Auth/Auth';
import './App.css';

function NavLink({ to, children }) {
  const location = useLocation();
  const isActive = location.pathname === to;
  
  return (
    <Link 
      to={to} 
      className={`nav-link ${isActive ? 'active' : ''}`}
    >
      {children}
    </Link>
  );
}

// Protected Route component
const ProtectedRoute = ({ children }) => {
  const { user, loading } = useAuth();
  const location = useLocation();

  if (loading) {
    return <div className="loading">Loading...</div>;
  }

  if (!user) {
    // Redirect to /login and remember the location they were trying to access
    return <Navigate to="/login" state={{ from: location }} replace />;
  }

  return children;
};

// Navigation component
const Navigation = () => {
  const { user, logout } = useAuth();
  
  return (
    <nav className="main-nav">
      <NavLink to="/">Upload Model</NavLink>
      <NavLink to="/loan">Loan Form</NavLink>
      <NavLink to="/results">Results</NavLink>
      {user ? (
        <button onClick={logout} className="logout-button">
          Logout
        </button>
      ) : (
        <NavLink to="/login">Login</NavLink>
      )}
    </nav>
  );
};

function App() {
  return (
    <AuthProvider>
      <Router>
        <div className="app">
          <header className="app-header">
            <div className="container">
              <h1 className="app-title">
                <Link to="/" className="logo-link">FairAI</Link>
              </h1>
              <Navigation />
            </div>
          </header>

          <main className="app-main">
            <div className="container">
              <Routes>
                <Route path="/login" element={<Auth />} />
                
                {/* Protected Routes */}
                <Route path="/" element={
                  <ProtectedRoute>
                    <UploadModelPage />
                  </ProtectedRoute>
                } />
                <Route path="/loan" element={
                  <ProtectedRoute>
                    <LoanFormPage />
                  </ProtectedRoute>
                } />
                <Route path="/results" element={
                  <ProtectedRoute>
                    <ResultsPage />
                  </ProtectedRoute>
                } />
                
                {/* Redirect to home if no match */}
                <Route path="*" element={<Navigate to="/" replace />} />
              </Routes>
            </div>
          </main>

          <footer className="app-footer">
            <div className="container">
              <p> {new Date().getFullYear()} FairAI. All rights reserved.</p>
            </div>
          </footer>
        </div>
      </Router>
    </AuthProvider>
=======
import { BrowserRouter as Router, Routes, Route, Navigate } from 'react-router-dom';
import { AnimatePresence } from 'framer-motion';
import { Toaster } from 'react-hot-toast';
import UploadModelPage from './pages/UploadModelPage';
import LoanFormPage from './pages/LoanFormPage';
import ResultsPage from './pages/ResultsPage';
import FacialUploadPage from './pages/FacialUploadPage';
import MainLayout from './components/layout/MainLayout';
import './App.css';

function App() {
  return (
    <Router future={{
      v7_startTransition: true,
      v7_relativeSplatPath: true
    }}>
      <div className="min-h-screen bg-white">
        <Toaster 
          position="top-right"
          toastOptions={{
            duration: 4000,
            style: {
              background: '#ffffff',
              color: '#1f2937',
              border: '1px solid #e5e7eb',
              boxShadow: '0 4px 6px -1px rgba(0, 0, 0, 0.1), 0 2px 4px -1px rgba(0, 0, 0, 0.06)',
              borderRadius: '0.5rem',
              padding: '1rem',
              fontSize: '0.875rem',
            },
            success: {
              iconTheme: {
                primary: '#10B981',
                secondary: '#ffffff',
              },
            },
            error: {
              iconTheme: {
                primary: '#EF4444',
                secondary: '#ffffff',
              },
            },
          }}
        />
        
        <MainLayout>
          <AnimatePresence mode="wait">
            <Routes>
              <Route path="/" element={<UploadModelPage />} />
              <Route path="/loan" element={<LoanFormPage />} />
              <Route path="/results" element={<ResultsPage />} />
              <Route path="/facial-upload" element={<FacialUploadPage />} />
              <Route path="*" element={<Navigate to="/" replace />} />
            </Routes>
          </AnimatePresence>
        </MainLayout>
      </div>
    </Router>
>>>>>>> b1b0a117
  );
}

export default App;<|MERGE_RESOLUTION|>--- conflicted
+++ resolved
@@ -1,114 +1,3 @@
-<<<<<<< HEAD
-import { BrowserRouter as Router, Routes, Route, Link, useLocation, Navigate } from 'react-router-dom';
-import { AuthProvider, useAuth } from './contexts/AuthContext';
-import UploadModelPage from './pages/UploadModelPage';
-import LoanFormPage from './pages/LoanFormPage';
-import ResultsPage from './pages/ResultsPage';
-import Auth from './components/Auth/Auth';
-import './App.css';
-
-function NavLink({ to, children }) {
-  const location = useLocation();
-  const isActive = location.pathname === to;
-  
-  return (
-    <Link 
-      to={to} 
-      className={`nav-link ${isActive ? 'active' : ''}`}
-    >
-      {children}
-    </Link>
-  );
-}
-
-// Protected Route component
-const ProtectedRoute = ({ children }) => {
-  const { user, loading } = useAuth();
-  const location = useLocation();
-
-  if (loading) {
-    return <div className="loading">Loading...</div>;
-  }
-
-  if (!user) {
-    // Redirect to /login and remember the location they were trying to access
-    return <Navigate to="/login" state={{ from: location }} replace />;
-  }
-
-  return children;
-};
-
-// Navigation component
-const Navigation = () => {
-  const { user, logout } = useAuth();
-  
-  return (
-    <nav className="main-nav">
-      <NavLink to="/">Upload Model</NavLink>
-      <NavLink to="/loan">Loan Form</NavLink>
-      <NavLink to="/results">Results</NavLink>
-      {user ? (
-        <button onClick={logout} className="logout-button">
-          Logout
-        </button>
-      ) : (
-        <NavLink to="/login">Login</NavLink>
-      )}
-    </nav>
-  );
-};
-
-function App() {
-  return (
-    <AuthProvider>
-      <Router>
-        <div className="app">
-          <header className="app-header">
-            <div className="container">
-              <h1 className="app-title">
-                <Link to="/" className="logo-link">FairAI</Link>
-              </h1>
-              <Navigation />
-            </div>
-          </header>
-
-          <main className="app-main">
-            <div className="container">
-              <Routes>
-                <Route path="/login" element={<Auth />} />
-                
-                {/* Protected Routes */}
-                <Route path="/" element={
-                  <ProtectedRoute>
-                    <UploadModelPage />
-                  </ProtectedRoute>
-                } />
-                <Route path="/loan" element={
-                  <ProtectedRoute>
-                    <LoanFormPage />
-                  </ProtectedRoute>
-                } />
-                <Route path="/results" element={
-                  <ProtectedRoute>
-                    <ResultsPage />
-                  </ProtectedRoute>
-                } />
-                
-                {/* Redirect to home if no match */}
-                <Route path="*" element={<Navigate to="/" replace />} />
-              </Routes>
-            </div>
-          </main>
-
-          <footer className="app-footer">
-            <div className="container">
-              <p> {new Date().getFullYear()} FairAI. All rights reserved.</p>
-            </div>
-          </footer>
-        </div>
-      </Router>
-    </AuthProvider>
-=======
 import { BrowserRouter as Router, Routes, Route, Navigate } from 'react-router-dom';
 import { AnimatePresence } from 'framer-motion';
 import { Toaster } from 'react-hot-toast';
@@ -167,7 +56,6 @@
         </MainLayout>
       </div>
     </Router>
->>>>>>> b1b0a117
   );
 }
 
